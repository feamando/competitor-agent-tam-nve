/**
 * Smart Scheduling Service - Phase 1.2 Implementation (Updated for Task 1.3.5)
 * Intelligent snapshot scheduling with condition-based triggering
 * 
 * Features:
 * - 7-day freshness threshold for snapshots
 * - Immediate scraping for missing snapshots  
 * - Priority-based task scheduling
 * - Comprehensive error handling and correlation tracking
 * - Optimized resource usage
 * - NEW: Unified DataService integration with feature flags
 */

import { logger, generateCorrelationId, trackErrorWithCorrelation } from '@/lib/logger';
import { ProductScrapingService } from './productScrapingService';
import { WebScraperService } from './webScraper';
import { dataService } from './domains/DataService';
import { dataServiceFeatureFlags } from './migration/DataServiceFeatureFlags';
import prisma from '@/lib/prisma';
import { getCompetitorsWithoutSnapshots } from '@/utils/snapshotHelpers';
import { CompetitorSnapshotTrigger } from './competitorSnapshotTrigger';
import { SnapshotFreshnessService } from './snapshotFreshnessService';

// Smart Scheduling interfaces
export interface ScrapingTask {
  type: 'PRODUCT' | 'COMPETITOR';
  targetId: string;
  reason: string;
  priority: 'HIGH' | 'MEDIUM' | 'LOW';
  url?: string;
  targetName?: string;
}

export interface ScrapingTaskResult {
  taskType: 'PRODUCT' | 'COMPETITOR';
  targetId: string;
  success: boolean;
  snapshotId?: string;
  error?: string;
  duration: number;
  correlationId: string;
}

export interface ScrapingStatus {
  triggered: boolean;
  tasksExecuted: number;
  results: ScrapingTaskResult[];
}

export interface NeedsScrapingCheck {
  required: boolean;
  reason: string;
  priority: 'HIGH' | 'MEDIUM' | 'LOW';
}

interface ProjectSnapshot {
  id: string;
  createdAt: Date;
  updatedAt?: Date;
}

interface FreshnessStatus {
  overallStatus: 'FRESH' | 'STALE' | 'CRITICAL';
  productCount: number;
  competitorCount: number;
  stalePsroductCount: number;
  staleCompetitorCount: number;
  lastChecked: Date;
  nextRecommendedCheck: Date;
  summary: string;
  recommendedActions: string[];
}

export class SmartSchedulingService {
  private readonly FRESHNESS_THRESHOLD_DAYS = 7;
  private readonly HIGH_PRIORITY_THRESHOLD_DAYS = 14;
  private readonly TASK_EXECUTION_DELAY = 2000; // 2 seconds between tasks
  
  // Legacy service instances
  private productScrapingService: ProductScrapingService;
  private webScraperService: WebScraperService;

  constructor() {
    this.productScrapingService = new ProductScrapingService();
    this.webScraperService = new WebScraperService();
  }

  /**
   * Main smart scheduling method - checks and triggers scraping based on freshness
   * Phase 1.2 core implementation with Task 1.3.5 DataService integration
   */
  public async checkAndTriggerScraping(projectId: string): Promise<ScrapingStatus> {
    const correlationId = generateCorrelationId();
    const context = { projectId, correlationId, operation: 'smartScheduling' };

    try {
      logger.info('Smart scheduling check started', {
        ...context,
        useUnifiedDataService: dataServiceFeatureFlags.isEnabledForSmartScheduling()
      });

      // Get project details
      const project = await prisma.project.findUnique({
        where: { id: projectId }
      });

      if (!project) {
        throw new Error(`Project ${projectId} not found`);
      }

      const scrapingTasks: ScrapingTask[] = [];

      // Check product snapshots separately to avoid Prisma include issues
      const products = await prisma.product.findMany({
        where: { projectId }
      });

      for (const product of products) {
        const latestSnapshot = await prisma.productSnapshot.findFirst({
          where: { productId: product.id },
          orderBy: { createdAt: 'desc' }
        });

        const needsScraping = this.needsScrapingCheck(latestSnapshot, 'PRODUCT');
        if (needsScraping.required) {
          scrapingTasks.push({
            type: 'PRODUCT',
            targetId: product.id,
            reason: needsScraping.reason,
            priority: needsScraping.priority,
            url: product.website,
            targetName: product.name
          });
        }
      }

      // Check competitor snapshots separately
      const competitors = await prisma.competitor.findMany({
        where: { 
          projects: {
            some: { id: projectId }
          }
        }
      });

      for (const competitor of competitors) {
        const latestSnapshot = await prisma.snapshot.findFirst({
          where: { competitorId: competitor.id },
          orderBy: { createdAt: 'desc' }
        });

        const needsScraping = this.needsScrapingCheck(latestSnapshot, 'COMPETITOR');
        if (needsScraping.required) {
          scrapingTasks.push({
            type: 'COMPETITOR',
            targetId: competitor.id,
            reason: needsScraping.reason,
            priority: needsScraping.priority,
            url: competitor.website,
            targetName: competitor.name
          });
        }
      }

      // Execute scraping tasks if needed
      if (scrapingTasks.length > 0) {
        logger.info('Triggering smart scraping', {
          ...context,
          taskCount: scrapingTasks.length,
          tasks: scrapingTasks.map(t => ({ 
            type: t.type, 
            targetName: t.targetName, 
            priority: t.priority, 
            reason: t.reason 
          }))
        });

        const results = await this.executeScrapingTasks(scrapingTasks, correlationId);
        
        logger.info('Smart scraping completed', {
          ...context,
          tasksExecuted: scrapingTasks.length,
          successfulTasks: results.filter(r => r.success).length,
          failedTasks: results.filter(r => !r.success).length
        });

        return {
          triggered: true,
          tasksExecuted: scrapingTasks.length,
          results
        };
      }

      logger.info('No scraping needed - data is fresh', context);
      return { triggered: false, tasksExecuted: 0, results: [] };

    } catch (error) {
      logger.error('Smart scheduling failed', error as Error, context);
      trackErrorWithCorrelation(error as Error, correlationId, 'smartScheduling');
      
      return {
        triggered: false,
        tasksExecuted: 0,
        results: [{
          taskType: 'PRODUCT',
          targetId: projectId,
          success: false,
          error: (error as Error).message,
          duration: 0,
          correlationId
        }]
      };
    }
  }

  /**
   * Get freshness status for a project - used by SmartAIService integration
   * CRITICAL: This method must be preserved for AnalysisService integration
   */
  public async getFreshnessStatus(projectId: string): Promise<FreshnessStatus> {
    const correlationId = generateCorrelationId();
    const context = { projectId, correlationId, operation: 'getFreshnessStatus' };

    try {
      logger.info('Checking project freshness status', context);

      const freshnessThreshold = new Date();
      freshnessThreshold.setDate(freshnessThreshold.getDate() - this.FRESHNESS_THRESHOLD_DAYS);

      // Get product snapshots
      const products = await prisma.product.findMany({
        where: { projectId },
        include: {
          snapshots: {
            orderBy: { createdAt: 'desc' },
            take: 1
          }
        }
      });

      // Get competitor snapshots
      const competitors = await prisma.competitor.findMany({
        where: { 
          projects: {
            some: { id: projectId }
          }
        },
        include: {
          snapshots: {
            orderBy: { createdAt: 'desc' },
            take: 1
          }
        }
      });

      const productCount = products.length;
      const competitorCount = competitors.length;

             const staleProducts = products.filter(p => 
         !p.snapshots?.length || (p.snapshots[0] && p.snapshots[0].createdAt < freshnessThreshold)
       );

       const staleCompetitors = competitors.filter(c => 
         !c.snapshots?.length || (c.snapshots[0] && c.snapshots[0].createdAt < freshnessThreshold)
       );

      const stalePsroductCount = staleProducts.length;
      const staleCompetitorCount = staleCompetitors.length;

      let overallStatus: 'FRESH' | 'STALE' | 'CRITICAL';
      if (stalePsroductCount === 0 && staleCompetitorCount === 0) {
        overallStatus = 'FRESH';
      } else if (stalePsroductCount < productCount * 0.5 && staleCompetitorCount < competitorCount * 0.5) {
        overallStatus = 'STALE';
      } else {
        overallStatus = 'CRITICAL';
      }

      const summary = `${productCount} products, ${competitorCount} competitors. ${stalePsroductCount} stale products, ${staleCompetitorCount} stale competitors.`;
      
      const recommendedActions: string[] = [];
      if (stalePsroductCount > 0) {
        recommendedActions.push(`Update ${stalePsroductCount} product snapshots`);
      }
      if (staleCompetitorCount > 0) {
        recommendedActions.push(`Update ${staleCompetitorCount} competitor snapshots`);
      }

      const nextRecommendedCheck = new Date();
      nextRecommendedCheck.setHours(nextRecommendedCheck.getHours() + 6); // Check every 6 hours

      const status: FreshnessStatus = {
        overallStatus,
        productCount,
        competitorCount,
        stalePsroductCount,
        staleCompetitorCount,
        lastChecked: new Date(),
        nextRecommendedCheck,
        summary,
        recommendedActions
      };

      logger.info('Freshness status checked', { ...context, status });
      return status;

    } catch (error) {
      logger.error('Failed to get freshness status', error as Error, context);
      throw error;
    }
  }

  /**
   * Execute scraping tasks with unified DataService integration
   * Uses feature flags to determine which service to use
   */
  private async executeScrapingTasks(
    tasks: ScrapingTask[], 
    correlationId: string
  ): Promise<ScrapingTaskResult[]> {
    const results: ScrapingTaskResult[] = [];
    const sortedTasks = this.prioritizeTasks(tasks);
    const useUnifiedService = dataServiceFeatureFlags.isEnabledForSmartScheduling();

    logger.info('Executing scraping tasks', {
      correlationId,
      taskCount: sortedTasks.length,
      useUnifiedService,
      operation: 'executeScrapingTasks'
    });

    for (const [index, task] of sortedTasks.entries()) {
      const startTime = Date.now();
      const taskContext = {
        correlationId,
        taskType: task.type,
        targetId: task.targetId,
        targetName: task.targetName,
        priority: task.priority,
        taskIndex: index + 1,
        totalTasks: sortedTasks.length,
        useUnifiedService
      };

      try {
        logger.info(`Executing scraping task ${index + 1}/${sortedTasks.length}`, taskContext);

        let snapshotId: string | undefined;

        if (useUnifiedService) {
          // Use unified DataService
          await dataService.initialize();
          
          if (task.type === 'PRODUCT') {
            const productScraper = dataService.getProductScraper();
            const snapshot = await productScraper.scrapeProductById(task.targetId);
            snapshotId = snapshot.id;
          } else {
            const webScraper = dataService.getWebScraper();
            snapshotId = await webScraper.scrapeCompetitor(task.targetId);
          }
        } else {
          // Use legacy services
          if (task.type === 'PRODUCT') {
            const snapshot = await this.productScrapingService.scrapeProductById(task.targetId);
            snapshotId = snapshot.id;
          } else {
            snapshotId = await this.webScraperService.scrapeCompetitor(task.targetId);
          }
        }

        const duration = Date.now() - startTime;

        const result: ScrapingTaskResult = {
          taskType: task.type,
          targetId: task.targetId,
          success: true,
          snapshotId,
          duration,
          correlationId
        };

        results.push(result);

        logger.info('Scraping task completed successfully', {
          ...taskContext,
          snapshotId,
          duration
        });

        // Add delay between tasks to optimize resource usage
        if (index < sortedTasks.length - 1) {
          await new Promise(resolve => setTimeout(resolve, this.TASK_EXECUTION_DELAY));
        }

      } catch (error) {
        const duration = Date.now() - startTime;
        const errorMessage = (error as Error).message;

        logger.error('Scraping task failed', error as Error, taskContext);

        const result: ScrapingTaskResult = {
          taskType: task.type,
          targetId: task.targetId,
          success: false,
          error: errorMessage,
          duration,
          correlationId
        };

        results.push(result);

        // Continue with next task even if current one fails
      }
    }

    // Cleanup unified service if used
    if (useUnifiedService) {
      try {
        await dataService.close();
      } catch (error) {
        logger.error('Failed to cleanup unified DataService', error as Error, { correlationId });
      }
    } else {
      // Cleanup legacy services
      try {
        await this.productScrapingService.cleanup();
        await this.webScraperService.close();
      } catch (error) {
        logger.error('Failed to cleanup legacy services', error as Error, { correlationId });
      }
    }

    logger.info('Scraping tasks execution completed', {
      correlationId,
      totalTasks: sortedTasks.length,
      successfulTasks: results.filter(r => r.success).length,
      failedTasks: results.filter(r => !r.success).length,
      totalDuration: results.reduce((sum, r) => sum + r.duration, 0),
      useUnifiedService
    });

    return results;
  }

  /**
   * Check if snapshot needs scraping based on age and type
   */
  private needsScrapingCheck(snapshot: ProjectSnapshot | null, type: 'PRODUCT' | 'COMPETITOR'): NeedsScrapingCheck {
    if (!snapshot) {
      return {
        required: true,
        reason: `No ${type.toLowerCase()} snapshot exists`,
        priority: 'HIGH'
      };
    }

    const now = new Date();
    const ageInDays = (now.getTime() - snapshot.createdAt.getTime()) / (1000 * 60 * 60 * 24);

    if (ageInDays > this.HIGH_PRIORITY_THRESHOLD_DAYS) {
      return {
        required: true,
        reason: `${type} snapshot is ${Math.round(ageInDays)} days old (high priority threshold: ${this.HIGH_PRIORITY_THRESHOLD_DAYS} days)`,
        priority: 'HIGH'
      };
    }

    if (ageInDays > this.FRESHNESS_THRESHOLD_DAYS) {
      return {
        required: true,
        reason: `${type} snapshot is ${Math.round(ageInDays)} days old (freshness threshold: ${this.FRESHNESS_THRESHOLD_DAYS} days)`,
        priority: 'MEDIUM'
      };
    }

    return {
      required: false,
      reason: `${type} snapshot is fresh (${Math.round(ageInDays)} days old)`,
      priority: 'LOW'
    };
  }

  /**
<<<<<<< HEAD
   * Prioritize tasks based on priority and type
=======
   * Task 4.4: Batch processing for multiple missing snapshots
   * Efficiently handles multiple competitors without snapshots
   */
  public async triggerMissingSnapshotsBatch(projectId: string): Promise<{
    triggered: boolean;
    totalMissing: number;
    processedCount: number;
    results: Array<{ competitorId: string; success: boolean; error?: string }>;
  }> {
    const correlationId = generateCorrelationId();
    const logContext = { projectId, correlationId, operation: 'triggerMissingSnapshotsBatch' };

    try {
      logger.info('Starting batch processing for missing snapshots', logContext);

      // Task 4.2: Get competitors without snapshots
      const missingCompetitors = await getCompetitorsWithoutSnapshots(projectId);

      if (missingCompetitors.length === 0) {
        logger.info('No competitors missing snapshots', logContext);
        return {
          triggered: false,
          totalMissing: 0,
          processedCount: 0,
          results: []
        };
      }

      logger.info('Found competitors missing snapshots', {
        ...logContext,
        totalMissing: missingCompetitors.length,
        highPriority: missingCompetitors.filter(c => c.priority === 'high').length
      });

      // Task 4.4: Use CompetitorSnapshotTrigger for batch processing
      const snapshotTrigger = CompetitorSnapshotTrigger.getInstance();
      const competitorIds = missingCompetitors.map(c => c.competitorId);
      
      // Trigger batch snapshots with staggered execution
      await snapshotTrigger.triggerBatchSnapshots(competitorIds, {
        correlationId,
        priority: 'high',
        retryAttempts: 2
      });

      logger.info('Batch snapshot triggers initiated', {
        ...logContext,
        processedCount: competitorIds.length
      });

      return {
        triggered: true,
        totalMissing: missingCompetitors.length,
        processedCount: competitorIds.length,
        results: competitorIds.map(id => ({ competitorId: id, success: true }))
      };

    } catch (error) {
      logger.error('Failed to trigger missing snapshots batch', error as Error, logContext);
      trackErrorWithCorrelation(
        error as Error,
        'triggerMissingSnapshotsBatch',
        correlationId,
        logContext
      );

      return {
        triggered: false,
        totalMissing: 0,
        processedCount: 0,
        results: []
      };
    }
  }

  /**
   * Task 4.1: Enhanced method to detect and trigger missing snapshots
   * Extends existing functionality to specifically handle missing snapshots
   */
  public async checkAndTriggerMissingSnapshots(projectId: string): Promise<{
    triggered: boolean;
    missingSnapshotsFound: number;
    triggeredCount: number;
  }> {
    const correlationId = generateCorrelationId();
    const logContext = { projectId, correlationId, operation: 'checkAndTriggerMissingSnapshots' };

    try {
      logger.info('Checking for missing snapshots', logContext);

      // Get competitors without snapshots
      const missingCompetitors = await getCompetitorsWithoutSnapshots(projectId);

      if (missingCompetitors.length === 0) {
        logger.info('No missing snapshots found', logContext);
        return {
          triggered: false,
          missingSnapshotsFound: 0,
          triggeredCount: 0
        };
      }

      // Filter high priority competitors for immediate processing
      const highPriorityMissing = missingCompetitors.filter(c => c.priority === 'high');
      const competitorsToProcess = highPriorityMissing.length > 0 ? highPriorityMissing : missingCompetitors.slice(0, 5);

      logger.info('Triggering snapshots for missing competitors', {
        ...logContext,
        totalMissing: missingCompetitors.length,
        processingCount: competitorsToProcess.length,
        highPriorityCount: highPriorityMissing.length
      });

      // Use the existing CompetitorSnapshotTrigger for consistency
      const snapshotTrigger = CompetitorSnapshotTrigger.getInstance();
      
      for (const competitor of competitorsToProcess) {
        await snapshotTrigger.triggerImmediateSnapshot({
          competitorId: competitor.competitorId,
          priority: competitor.priority === 'high' ? 'high' : 'normal',
          correlationId
        });
      }

      logger.info('Missing snapshots triggered successfully', {
        ...logContext,
        triggeredCount: competitorsToProcess.length
      });

      return {
        triggered: true,
        missingSnapshotsFound: missingCompetitors.length,
        triggeredCount: competitorsToProcess.length
      };

    } catch (error) {
      logger.error('Failed to check and trigger missing snapshots', error as Error, logContext);
      trackErrorWithCorrelation(
        error as Error,
        'checkAndTriggerMissingSnapshots',
        correlationId,
        logContext
      );

      return {
        triggered: false,
        missingSnapshotsFound: 0,
        triggeredCount: 0
      };
    }
  }

  /**
   * Task 5.3: Implement automatic refresh trigger for stale snapshots (>7 days)
   * Task 5.4: Add configurable staleness threshold (defaulting to 7 days)
   */
  public async checkAndTriggerStaleSnapshots(
    projectId: string, 
    maxAgeInDays: number = 7
  ): Promise<{
    triggered: boolean;
    staleSnapshotsFound: number;
    triggeredCount: number;
    results: Array<{ competitorId: string; competitorName: string; ageInDays: number; triggered: boolean }>;
  }> {
    const correlationId = generateCorrelationId();
    const logContext = { projectId, maxAgeInDays, correlationId, operation: 'checkAndTriggerStaleSnapshots' };

    try {
      logger.info('Checking for stale snapshots', logContext);

      // Use SnapshotFreshnessService to get stale snapshots
      const freshnessService = SnapshotFreshnessService.getInstance();
      const staleSnapshots = await freshnessService.getStaleSnapshots(projectId, maxAgeInDays);

      if (staleSnapshots.length === 0) {
        logger.info('No stale snapshots found', logContext);
        return {
          triggered: false,
          staleSnapshotsFound: 0,
          triggeredCount: 0,
          results: []
        };
      }

      logger.info('Found stale snapshots, triggering refresh', {
        ...logContext,
        staleSnapshotsCount: staleSnapshots.length,
        averageAge: Math.round(staleSnapshots.reduce((sum, s) => sum + s.ageInDays, 0) / staleSnapshots.length)
      });

      // Trigger refresh for stale snapshots using batch processing
      const snapshotTrigger = CompetitorSnapshotTrigger.getInstance();
      const competitorIds = staleSnapshots.map(s => s.competitorId);
      
      // Use batch processing for efficiency
      await snapshotTrigger.triggerBatchSnapshots(competitorIds, {
        correlationId,
        priority: 'normal', // Stale snapshots get normal priority (vs high for missing)
        retryAttempts: 2
      });

      const results = staleSnapshots.map(stale => ({
        competitorId: stale.competitorId,
        competitorName: stale.competitorName,
        ageInDays: stale.ageInDays,
        triggered: true
      }));

      logger.info('Stale snapshots refresh triggered successfully', {
        ...logContext,
        triggeredCount: results.length
      });

      return {
        triggered: true,
        staleSnapshotsFound: staleSnapshots.length,
        triggeredCount: results.length,
        results
      };

    } catch (error) {
      logger.error('Failed to check and trigger stale snapshots', error as Error, logContext);
      trackErrorWithCorrelation(
        error as Error,
        'checkAndTriggerStaleSnapshots',
        correlationId,
        logContext
      );

      return {
        triggered: false,
        staleSnapshotsFound: 0,
        triggeredCount: 0,
        results: []
      };
    }
  }

  /**
   * Task 5.1: Get comprehensive freshness analysis for report generation
   * Returns detailed information about snapshot freshness for decision making
   */
  public async getSnapshotFreshnessAnalysis(
    projectId: string, 
    maxAgeInDays: number = 7
  ): Promise<{
    freshSnapshots: number;
    staleSnapshots: number;
    missingSnapshots: number;
    totalCompetitors: number;
    recommendations: Array<{
      action: 'refresh' | 'capture' | 'none';
      competitorId: string;
      competitorName: string;
      reason: string;
      priority: 'high' | 'medium' | 'low';
    }>;
    overallFreshness: 'fresh' | 'partially_stale' | 'mostly_stale' | 'critical';
  }> {
    const correlationId = generateCorrelationId();
    const logContext = { projectId, maxAgeInDays, correlationId, operation: 'getSnapshotFreshnessAnalysis' };

    try {
      logger.info('Analyzing snapshot freshness for project', logContext);

      const freshnessService = SnapshotFreshnessService.getInstance();
      
      // Get comprehensive freshness summary
      const summary = await freshnessService.getFreshnessSummary(projectId, maxAgeInDays);
      
      // Get detailed stale and missing snapshots
      const [staleSnapshots, missingCompetitors] = await Promise.all([
        freshnessService.getStaleSnapshots(projectId, maxAgeInDays),
        getCompetitorsWithoutSnapshots(projectId)
      ]);

      // Build recommendations
      const recommendations = [];

      // Add missing snapshot recommendations
      for (const missing of missingCompetitors) {
        recommendations.push({
          action: 'capture' as const,
          competitorId: missing.competitorId,
          competitorName: missing.competitorName,
          reason: missing.reason,
          priority: missing.priority
        });
      }

      // Add stale snapshot recommendations
      for (const stale of staleSnapshots) {
        recommendations.push({
          action: 'refresh' as const,
          competitorId: stale.competitorId,
          competitorName: stale.competitorName,
          reason: stale.reason,
          priority: stale.ageInDays > maxAgeInDays * 2 ? 'high' as const : 'medium' as const
        });
      }

      // Determine overall freshness level
      const stalenessRatio = (summary.staleSnapshots + summary.missingSnapshots) / summary.totalCompetitors;
      let overallFreshness: 'fresh' | 'partially_stale' | 'mostly_stale' | 'critical';
      
      if (stalenessRatio === 0) {
        overallFreshness = 'fresh';
      } else if (stalenessRatio <= 0.25) {
        overallFreshness = 'partially_stale';
      } else if (stalenessRatio <= 0.75) {
        overallFreshness = 'mostly_stale';
      } else {
        overallFreshness = 'critical';
      }

      const result = {
        freshSnapshots: summary.freshSnapshots,
        staleSnapshots: summary.staleSnapshots,
        missingSnapshots: summary.missingSnapshots,
        totalCompetitors: summary.totalCompetitors,
        recommendations,
        overallFreshness
      };

      logger.info('Snapshot freshness analysis completed', {
        ...logContext,
        ...result,
        recommendationCount: recommendations.length
      });

      return result;

    } catch (error) {
      logger.error('Failed to analyze snapshot freshness', error as Error, logContext);
      
      return {
        freshSnapshots: 0,
        staleSnapshots: 0,
        missingSnapshots: 0,
        totalCompetitors: 0,
        recommendations: [],
        overallFreshness: 'critical'
      };
    }
  }

  /**
   * Cleanup method to close resources
>>>>>>> 03191521
   */
  private prioritizeTasks(tasks: ScrapingTask[]): ScrapingTask[] {
    const priorityOrder = { 'HIGH': 1, 'MEDIUM': 2, 'LOW': 3 };
    
    return tasks.sort((a, b) => {
      // First sort by priority
      const priorityDiff = priorityOrder[a.priority] - priorityOrder[b.priority];
      if (priorityDiff !== 0) return priorityDiff;
      
      // Then by type (products first, then competitors)
      if (a.type !== b.type) {
        return a.type === 'PRODUCT' ? -1 : 1;
      }
      
      // Finally by name for consistency
      return (a.targetName || '').localeCompare(b.targetName || '');
    });
  }
}<|MERGE_RESOLUTION|>--- conflicted
+++ resolved
@@ -482,9 +482,6 @@
   }
 
   /**
-<<<<<<< HEAD
-   * Prioritize tasks based on priority and type
-=======
    * Task 4.4: Batch processing for multiple missing snapshots
    * Efficiently handles multiple competitors without snapshots
    */
@@ -834,7 +831,6 @@
 
   /**
    * Cleanup method to close resources
->>>>>>> 03191521
    */
   private prioritizeTasks(tasks: ScrapingTask[]): ScrapingTask[] {
     const priorityOrder = { 'HIGH': 1, 'MEDIUM': 2, 'LOW': 3 };
